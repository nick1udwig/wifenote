use std::collections::{HashMap, HashSet};
use std::io::prelude::*;

use flate2::{read::GzDecoder, write::GzEncoder, Compression};
use serde::{Deserialize, Serialize};

<<<<<<< HEAD
use crate::kinode::process::wifenote::{
    Folder, Invite, Note, Request as NoteRequest, Response as NoteResponse,
};
use kinode_process_lib::logging::{debug, error, info, init_logging, Level};
use kinode_process_lib::{
    await_message, call_init, http, http::server::HttpServerRequest, last_blob, our, vfs, Address,
=======
use crate::hyperware::process::wifenote::{
    Folder, Note, Request as NoteRequest, Response as NoteResponse,
};
use hyperware_process_lib::logging::{debug, error, info, init_logging, Level};
use hyperware_process_lib::{
    await_message, call_init, http, http::server::HttpServerRequest, last_blob, vfs, Address,
>>>>>>> 920100e6
    LazyLoadBlob, Message, Response,
};

wit_bindgen::generate!({
    path: "target/wit",
    world: "wifenote-nick-dot-hypr-v0",
    generate_unused_types: true,
    additional_derives: [serde::Deserialize, serde::Serialize, process_macros::SerdeJsonInto],
});

// Current version of the state format
const CURRENT_STATE_VERSION: u32 = 0;

const ICON: &str = include_str!("./icon");

#[derive(Debug, Serialize, Deserialize)]
struct ExportData {
    version: u32,
    folders: Vec<Folder>,
    notes: Vec<Note>,
    collaboration_invites: HashMap<String, HashMap<String, String>>,
}

#[derive(Debug, serde::Deserialize, serde::Serialize, process_macros::SerdeJsonInto)]
#[serde(untagged)]
enum Msg {
    NoteRequest(NoteRequest),
    HttpRequest(HttpServerRequest),
}

#[derive(Debug, Clone)]
struct State {
    drive: String,
    folders: HashMap<String, Folder>,
    notes: HashMap<String, Note>,
    root_items: HashSet<String>, // IDs of folders/notes at root
    collaboration_invites: HashMap<String, HashMap<String, String>>, // note_id -> {invitee_id -> inviter_id}
}

impl State {
    fn new(drive: String) -> Self {
        State {
            drive,
            folders: HashMap::new(),
            notes: HashMap::new(),
            root_items: HashSet::new(),
            collaboration_invites: HashMap::new(),
        }
    }

    // Helper to generate a unique ID
    fn generate_id() -> String {
        use std::time::{SystemTime, UNIX_EPOCH};
        let time = SystemTime::now()
            .duration_since(UNIX_EPOCH)
            .unwrap()
            .as_nanos();
        format!("{}", time)
    }

    fn save_to_disk(&self) -> anyhow::Result<()> {
        let data = serde_json::to_vec(&ExportData {
            version: CURRENT_STATE_VERSION,
            folders: self.folders.values().cloned().collect(),
            notes: self.notes.values().cloned().collect(),
            collaboration_invites: self.collaboration_invites.clone(),
        })?;

        let file = vfs::create_file(&format!("{}/state.json", &self.drive), None)?;
        file.write(&data)?;
        Ok(())
    }

    fn load_from_disk(drive: String) -> anyhow::Result<Self> {
        let file = match vfs::open_file(&format!("{}/state.json", &drive), false, None) {
            Ok(file) => file,
            Err(_) => return Ok(State::new(drive)), // If file doesn't exist, return new state
        };

        let data = file.read()?;
        let export_data: ExportData = serde_json::from_slice(&data)?;
        let export_data = migrate_export_data(export_data)?;
        let mut state = State::new(drive);

        // Reconstruct shared state
        state.collaboration_invites = export_data.collaboration_invites;

        // Reconstruct state from export data
        for folder in export_data.folders {
            if folder.parent_id.is_none() {
                state.root_items.insert(folder.id.clone());
            }
            state.folders.insert(folder.id.clone(), folder);
        }

        for note in export_data.notes {
            if note.folder_id.is_none() {
                state.root_items.insert(note.id.clone());
            }
            state.notes.insert(note.id.clone(), note);
        }

        Ok(state)
    }
}

// Helper function to migrate state data from older versions
fn migrate_export_data(mut data: ExportData) -> anyhow::Result<ExportData> {
    // Return error if version is newer than current
    if data.version > CURRENT_STATE_VERSION {
        return Err(anyhow::anyhow!(
            "Cannot import data from newer version {} (current version is {})",
            data.version,
            CURRENT_STATE_VERSION
        ));
    }

    // Apply migrations sequentially based on version
    // (no migrations yet since this is the first version)
    /*
    if data.version < 1 {
        // migrate from 0 to 1
        data.version = 1;
    }
    if data.version < 2 {
        // migrate from 1 to 2
        data.version = 2;
    }
    etc.
    */

    data.version = CURRENT_STATE_VERSION;
    Ok(data)
}

fn handle_http_request(
    req: HttpServerRequest,
    state: &mut State,
    server: &mut http::server::HttpServer,
) -> anyhow::Result<()> {
    let is_public = if let HttpServerRequest::Http(ref http_request) = req {
        http_request.path()?.starts_with("/public")
    } else {
        false
    };

    match req {
        HttpServerRequest::WebSocketOpen {
            ref path,
            channel_id,
        } => server.handle_websocket_open(path, channel_id),
        HttpServerRequest::WebSocketClose(channel_id) => server.handle_websocket_close(channel_id),
        HttpServerRequest::Http(http_request) => {
            debug!("http: a");
            match http_request.method()? {
                http::Method::GET => {
                    debug!("http: GET");

                    // Handle public note access through public server
                    if is_public {
                        // For backward compatibility, support both GET and POST
                        if let Some(note_id) = http_request.path()?.strip_prefix("/public/") {
                            let mut headers = HashMap::new();
                            headers
                                .insert("Content-Type".to_string(), "application/json".to_string());

                            let result = if let Some(note) = state.notes.get(note_id) {
                                if note.is_public {
                                    Ok(Note {
                                        id: note.id.clone(),
                                        name: note.name.clone(),
                                        folder_id: None, // Don't expose folder structure
                                        content: note.content.clone(),
                                        note_type: note.note_type.clone(),
                                        is_public: true,
                                        collaborators: Vec::new(), // Don't expose collaborators
                                    })
                                } else {
                                    Err("Note is not public".to_string())
                                }
                            } else {
                                Err("Note not found".to_string())
                            };

                            let (status_code, response) = match result {
                                Ok(note) => {
                                    (http::StatusCode::OK, serde_json::json!({ "Ok": note }))
                                }
                                Err(msg) => (
                                    http::StatusCode::NOT_FOUND,
                                    serde_json::json!({ "Err": msg }),
                                ),
                            };

                            http::server::send_response(
                                status_code,
                                Some(headers),
                                serde_json::to_vec(&response)?,
                            );
                            return Ok(());
                        }
                    }

                    // Serve static files for all other GET requests
                    let mut headers = HashMap::new();
                    headers.insert("Content-Type".to_string(), "text/html".to_string());
                    http::server::send_response(
                        http::StatusCode::OK,
                        Some(headers),
                        include_bytes!("../../pkg/ui/index.html").to_vec(),
                    );
                }
                http::Method::POST => {
                    // Handle public note access via POST
                    if is_public {
                        if http_request.path()? == "/public" {
                            let Some(body) = last_blob() else {
                                http::server::send_response(
                                    http::StatusCode::BAD_REQUEST,
                                    None,
                                    "Missing request body".as_bytes().to_vec(),
                                );
                                return Ok(());
                            };

                            // Parse request body
                            let req: serde_json::Value = match serde_json::from_slice(&body.bytes) {
                                Ok(req) => req,
                                Err(_) => {
                                    http::server::send_response(
                                        http::StatusCode::BAD_REQUEST,
                                        None,
                                        "Invalid JSON".as_bytes().to_vec(),
                                    );
                                    return Ok(());
                                }
                            };

                            let note_id = match req.get("note_id").and_then(|v| v.as_str()) {
                                Some(id) => id,
                                None => {
                                    http::server::send_response(
                                        http::StatusCode::BAD_REQUEST,
                                        None,
                                        "Missing note_id".as_bytes().to_vec(),
                                    );
                                    return Ok(());
                                }
                            };

                            let mut headers = HashMap::new();
                            headers
                                .insert("Content-Type".to_string(), "application/json".to_string());

                            let result = if let Some(note) = state.notes.get(note_id) {
                                if note.is_public {
                                    Ok(Note {
                                        id: note.id.clone(),
                                        name: note.name.clone(),
                                        folder_id: None, // Don't expose folder structure
                                        content: note.content.clone(),
                                        note_type: note.note_type.clone(),
                                        is_public: true,
                                        collaborators: Vec::new(), // Don't expose collaborators
                                    })
                                } else {
                                    Err("Note is not public".to_string())
                                }
                            } else {
                                Err("Note not found".to_string())
                            };

                            let (status_code, response) = match result {
                                Ok(note) => {
                                    (http::StatusCode::OK, serde_json::json!({ "Ok": note }))
                                }
                                Err(msg) => (
                                    http::StatusCode::NOT_FOUND,
                                    serde_json::json!({ "Err": msg }),
                                ),
                            };

                            http::server::send_response(
                                status_code,
                                Some(headers),
                                serde_json::to_vec(&response)?,
                            );
                            return Ok(());
                        }

                        http::server::send_response(
                            http::StatusCode::NOT_FOUND,
                            None,
                            "Invalid path".as_bytes().to_vec(),
                        );
                        return Ok(());
                    }
                    debug!("http: POST");
                    let Some(body) = last_blob() else {
                        return Err(anyhow::anyhow!(
                            "received a POST HTTP request with no body, skipping"
                        ));
                    };
                    debug!("http: POST trying to into note");
                    let resp = handle_note_request(body.bytes.try_into()?, Some(&our()), state)?;
                    http::server::send_response(http::StatusCode::OK, None, resp.into());
                }
                _ => {
                    http::server::send_response(http::StatusCode::METHOD_NOT_ALLOWED, None, vec![]);
                }
            }
        }
        HttpServerRequest::WebSocketPush { .. } => {}
    }
    Ok(())
}

fn handle_note_request(
    req: NoteRequest,
    source: Option<&Address>,
    state: &mut State,
) -> anyhow::Result<NoteResponse> {
    debug!("note: {:?}", req);
    let resp = 'resp: {
        match req {
            NoteRequest::CreateFolder((name, parent)) => {
                let id = State::generate_id();
                let folder = Folder {
                    id: id.clone(),
                    name,
                    parent_id: parent,
                };
                state.folders.insert(id.clone(), folder.clone());
                state.root_items.insert(id);
                state.save_to_disk()?;
                NoteResponse::CreateFolder(Ok(folder))
            }

            NoteRequest::RenameFolder((id, new_name)) => {
                if let Some(mut folder) = state.folders.get(&id).cloned() {
                    folder.name = new_name;
                    state.folders.insert(id, folder.clone());
                    state.save_to_disk()?;
                    NoteResponse::RenameFolder(Ok(folder))
                } else {
                    NoteResponse::RenameFolder(Err("Folder not found".to_string()))
                }
            }

            NoteRequest::DeleteFolder(id) => {
                if let Some(folder) = state.folders.remove(&id) {
                    state.root_items.remove(&id);
                    // Move child items to root if any
                    for note in state.notes.values_mut() {
                        if note.folder_id.as_ref() == Some(&folder.id) {
                            note.folder_id = None;
                            state.root_items.insert(note.id.clone());
                        }
                    }
                    for subfolder in state.folders.values_mut() {
                        if subfolder.parent_id.as_ref() == Some(&folder.id) {
                            subfolder.parent_id = None;
                            state.root_items.insert(subfolder.id.clone());
                        }
                    }
                    state.save_to_disk()?;
                    NoteResponse::DeleteFolder(Ok(()))
                } else {
                    NoteResponse::DeleteFolder(Err("Folder not found".to_string()))
                }
            }

            NoteRequest::MoveFolder((id, new_parent_id)) => {
                if let Some(mut folder) = state.folders.get(&id).cloned() {
                    // Validate new parent exists if some
                    if let Some(ref parent_id) = new_parent_id {
                        if !state.folders.contains_key(parent_id) {
                            return Ok(NoteResponse::MoveFolder(Err(
                                "Parent folder not found".to_string()
                            )));
                        }
                    }

                    // Remove from old parent's children or root
                    if folder.parent_id.is_some() {
                        state.root_items.remove(&id);
                    }

                    // Update folder
                    folder.parent_id = new_parent_id;
                    state.folders.insert(id.clone(), folder.clone());

                    // Add to root if needed
                    if folder.parent_id.is_none() {
                        state.root_items.insert(id);
                    }

                    state.save_to_disk()?;
                    NoteResponse::MoveFolder(Ok(folder))
                } else {
                    NoteResponse::MoveFolder(Err("Folder not found".to_string()))
                }
            }

            NoteRequest::CreateNote((name, folder_id, note_type)) => {
                // Validate folder exists if some
                if let Some(ref folder_id) = folder_id {
                    if !state.folders.contains_key(folder_id) {
                        return Ok(NoteResponse::CreateNote(Err(
                            "Parent folder not found".to_string()
                        )));
                    }
                }

                let id = State::generate_id();
                let note = Note {
                    id: id.clone(),
                    name,
                    folder_id: folder_id.clone(),
                    note_type,
                    content: vec![], // Empty content
                    is_public: false,
                    collaborators: Vec::new(),
                };

                state.notes.insert(id.clone(), note.clone());
                if folder_id.is_none() {
                    state.root_items.insert(id);
                }

                state.save_to_disk()?;
                NoteResponse::CreateNote(Ok(note))
            }

            NoteRequest::RenameNote((id, new_name)) => {
                if let Some(mut note) = state.notes.get(&id).cloned() {
                    note.name = new_name;
                    state.notes.insert(id, note.clone());
                    state.save_to_disk()?;
                    NoteResponse::RenameNote(Ok(note))
                } else {
                    NoteResponse::RenameNote(Err("Note not found".to_string()))
                }
            }

            NoteRequest::DeleteNote(id) => {
                if let Some(_) = state.notes.remove(&id) {
                    state.root_items.remove(&id);
                    state.save_to_disk()?;
                    NoteResponse::DeleteNote(Ok(()))
                } else {
                    NoteResponse::DeleteNote(Err("Note not found".to_string()))
                }
            }

            NoteRequest::MoveNote((id, new_folder_id)) => {
                // Validate new folder exists if some
                if let Some(ref folder_id) = new_folder_id {
                    if !state.folders.contains_key(folder_id) {
                        return Ok(NoteResponse::MoveNote(Err(
                            "Parent folder not found".to_string()
                        )));
                    }
                }

                if let Some(mut note) = state.notes.get(&id).cloned() {
                    // Update root items tracking
                    if note.folder_id.is_none() {
                        state.root_items.remove(&id);
                    }
                    if new_folder_id.is_none() {
                        state.root_items.insert(id.clone());
                    }

                    note.folder_id = new_folder_id;
                    state.notes.insert(id, note.clone());
                    state.save_to_disk()?;
                    NoteResponse::MoveNote(Ok(note))
                } else {
                    NoteResponse::MoveNote(Err("Note not found".to_string()))
                }
            }

            NoteRequest::GetNote(id) => {
                // Allow access if:
                // 1. Note is public
                // 2. Current node is owner (checking against process name should be enough)
                // 3. Current node is a collaborator
                let Some(note) = state.notes.get(&id) else {
                    break 'resp NoteResponse::GetNote(Err(
                        "Not found or not authorized".to_string()
                    ));
                };
                if note.is_public {
                    break 'resp NoteResponse::GetNote(Ok(note.clone()));
                }
                let Some(source) = source else {
                    break 'resp NoteResponse::GetNote(Err(
                        "Not found or not authorized".to_string()
                    ));
                };
                if source == &our() || note.collaborators.contains(&source.node) {
                    NoteResponse::GetNote(Ok(note.clone()))
                } else {
                    NoteResponse::GetNote(Err("Not found or not authorized".to_string()))
                }
            }

            NoteRequest::UpdateNoteContent((id, content)) => {
                let Some(mut note) = state.notes.get(&id).cloned() else {
                    break 'resp NoteResponse::UpdateNoteContent(Err(
                        "Not found or not authorized".to_string(),
                    ));
                };
                let Some(source) = source else {
                    break 'resp NoteResponse::UpdateNoteContent(Err(
                        "Not found or not authorized".to_string(),
                    ));
                };
                if source == &our() || note.collaborators.contains(&source.node) {
                    note.content = content;
                    state.notes.insert(id, note);
                    state.save_to_disk()?;
                    NoteResponse::UpdateNoteContent(Ok(()))
                } else {
                    NoteResponse::UpdateNoteContent(Err("Not found or not authorized".to_string()))
                }
            }

            NoteRequest::GetStructure => NoteResponse::GetStructure(Ok((
                state.folders.values().cloned().collect(),
                state.notes.values().cloned().collect(),
            ))),

            NoteRequest::ExportAll => {
                // Create export data structure
                let export_data = ExportData {
                    version: CURRENT_STATE_VERSION,
                    folders: state.folders.values().cloned().collect(),
                    notes: state.notes.values().cloned().collect(),
                    collaboration_invites: state.collaboration_invites.clone(),
                };

                // Serialize to JSON
                let json_str = serde_json::to_string(&export_data)?;

                // Compress with gzip
                let mut encoder = GzEncoder::new(Vec::new(), Compression::default());
                encoder.write_all(json_str.as_bytes())?;
                let compressed = encoder.finish()?;

                // Return compressed bytes
                NoteResponse::ExportAll(Ok(compressed))
            }

            NoteRequest::SetNotePublic((note_id, is_public)) => {
                if let Some(mut note) = state.notes.get(&note_id).cloned() {
                    note.is_public = is_public;
                    state.notes.insert(note_id, note.clone());
                    state.save_to_disk()?;
                    NoteResponse::SetNotePublic(Ok(note))
                } else {
                    NoteResponse::SetNotePublic(Err("Note not found".to_string()))
                }
            }

            NoteRequest::InviteCollaborator((note_id, node_id)) => {
                if let Some(note) = state.notes.get(&note_id) {
                    // Create invites map for this note if it doesn't exist
                    let invites = state
                        .collaboration_invites
                        .entry(note_id.clone())
                        .or_insert_with(HashMap::new);

                    // Add new invite
                    invites.insert(node_id.clone(), our().node);

                    state.save_to_disk()?;
                    NoteResponse::InviteCollaborator(Ok(note.clone()))
                } else {
                    NoteResponse::InviteCollaborator(Err("Note not found".to_string()))
                }
            }

            NoteRequest::RemoveCollaborator((note_id, node_id)) => {
                if let Some(mut note) = state.notes.get(&note_id).cloned() {
                    // Remove from collaborators if present
                    note.collaborators.retain(|id| id != &node_id);
                    state.notes.insert(note_id.clone(), note.clone());

                    // Remove any pending invites
                    if let Some(invites) = state.collaboration_invites.get_mut(&note_id) {
                        invites.remove(&node_id);
                    }

                    state.save_to_disk()?;
                    NoteResponse::RemoveCollaborator(Ok(note))
                } else {
                    NoteResponse::RemoveCollaborator(Err("Note not found".to_string()))
                }
            }

            NoteRequest::AcceptInvite((note_id, inviter_node_id)) => {
                // Verify invite exists
                if let Some(invites) = state.collaboration_invites.get_mut(&note_id) {
                    if invites.get(&our().node) == Some(&inviter_node_id) {
                        if let Some(mut note) = state.notes.get(&note_id).cloned() {
                            // Add to collaborators
                            note.collaborators.push(our().node);
                            state.notes.insert(note_id.clone(), note.clone());

                            // Remove invite
                            invites.remove(&our().node);

                            state.save_to_disk()?;
                            NoteResponse::AcceptInvite(Ok(note))
                        } else {
                            NoteResponse::AcceptInvite(Err("Note not found".to_string()))
                        }
                    } else {
                        NoteResponse::AcceptInvite(Err("Invalid inviter".to_string()))
                    }
                } else {
                    NoteResponse::AcceptInvite(Err("No invite found".to_string()))
                }
            }

            NoteRequest::RejectInvite((note_id, inviter_node_id)) => {
                if let Some(invites) = state.collaboration_invites.get_mut(&note_id) {
                    if invites.get(&our().node) == Some(&inviter_node_id) {
                        // Remove invite
                        invites.remove(&our().node);
                        state.save_to_disk()?;
                        NoteResponse::RejectInvite(Ok(()))
                    } else {
                        NoteResponse::RejectInvite(Err("Invalid inviter".to_string()))
                    }
                } else {
                    NoteResponse::RejectInvite(Err("No invite found".to_string()))
                }
            }

            NoteRequest::GetInvites => {
                let mut invites = Vec::new();
                for (note_id, note_invites) in &state.collaboration_invites {
                    for (invitee_id, inviter_id) in note_invites {
                        if invitee_id == &our().node {
                            if let Some(note) = state.notes.get(note_id) {
                                invites.push(Invite {
                                    note_id: note_id.clone(),
                                    inviter_node_id: inviter_id.clone(),
                                    note_name: note.name.clone(),
                                });
                            }
                        }
                    }
                }
                NoteResponse::GetInvites(Ok(invites))
            }

            NoteRequest::ImportAll(compressed_bytes) => {
                // Decompress data
                let mut decoder = GzDecoder::new(&compressed_bytes[..]);
                let mut decompressed = String::new();
                match decoder.read_to_string(&mut decompressed) {
                    Ok(_) => (),
                    Err(e) => {
                        return Ok(NoteResponse::ImportAll(Err(format!(
                            "Failed to decompress data: {}",
                            e
                        ))))
                    }
                }

                // Parse and migrate the JSON
                let import_data: ExportData = match serde_json::from_str(&decompressed) {
                    Ok(data) => match migrate_export_data(data) {
                        Ok(migrated) => migrated,
                        Err(e) => return Ok(NoteResponse::ImportAll(Err(e.to_string()))),
                    },
                    Err(e) => {
                        return Ok(NoteResponse::ImportAll(Err(format!(
                            "Failed to parse JSON data: {}",
                            e
                        ))))
                    }
                };

                // Update state
                let mut new_state = state.clone();
                for folder in import_data.folders {
                    if folder.parent_id.is_none() {
                        new_state.root_items.insert(folder.id.clone());
                    }
                    new_state.folders.insert(folder.id.clone(), folder);
                }
                for note in import_data.notes {
                    if note.folder_id.is_none() {
                        new_state.root_items.insert(note.id.clone());
                    }
                    new_state.notes.insert(note.id.clone(), note);
                }
                *state = new_state;
                state.save_to_disk()?;
                NoteResponse::ImportAll(Ok(()))
            }
        }
    };
    Ok(resp)
}

fn handle_message(
    message: &Message,
    state: &mut State,
    server: &mut http::server::HttpServer,
) -> anyhow::Result<()> {
    match message.body().try_into()? {
        Msg::NoteRequest(req) => {
            let resp = handle_note_request(req, Some(message.source()), state)?;
            Response::new().body(resp).send()?;
        }
        Msg::HttpRequest(req) => handle_http_request(req, state, server)?,
    }
    server.ws_push_all_channels(
        "/",
        http::server::WsMessageType::Text,
        LazyLoadBlob {
            mime: None,
            bytes: NoteResponse::GetStructure(Ok((
                state.folders.values().cloned().collect(),
                state.notes.values().cloned().collect(),
            )))
            .into(),
        },
    );
    Ok(())
}

call_init!(init);
fn init(our: Address) {
    init_logging(Level::DEBUG, Level::INFO, None, None, None).unwrap();
    info!("{our}: begin");

    let drive = vfs::create_drive(our.package_id(), "notes", None).unwrap();

    let mut state = State::load_from_disk(drive.clone()).unwrap_or_else(|e| {
        error!("Error loading state: {e}, starting fresh");
        State::new(drive.clone())
    });

    // Set up HTTP server
    let mut server = http::server::HttpServer::new(5);
    // Private endpoints
    let private_config = http::server::HttpBindingConfig::default();
    server
        .bind_http_path("/api", private_config.clone())
        .unwrap();
    server
        .bind_ws_path("/", http::server::WsBindingConfig::default())
        .unwrap();

    // Public endpoints
    let public_config = http::server::HttpBindingConfig::default().authenticated(false);
    server
        .bind_http_path("/public", public_config.clone())
        .unwrap();
    server
        .serve_ui("ui", vec!["/"], public_config.clone())
        .unwrap();

    hyperware_process_lib::homepage::add_to_homepage("wifenote", Some(ICON), Some(""), None);

    loop {
        match await_message() {
            Err(send_error) => error!("got SendError: {send_error}"),
            Ok(ref message) => match handle_message(message, &mut state, &mut server) {
                Ok(_) => {}
                Err(e) => error!("got error while handling message: {e:?}"),
            },
        }
    }
}<|MERGE_RESOLUTION|>--- conflicted
+++ resolved
@@ -4,21 +4,12 @@
 use flate2::{read::GzDecoder, write::GzEncoder, Compression};
 use serde::{Deserialize, Serialize};
 
-<<<<<<< HEAD
-use crate::kinode::process::wifenote::{
+use crate::hyperware::process::wifenote::{
     Folder, Invite, Note, Request as NoteRequest, Response as NoteResponse,
-};
-use kinode_process_lib::logging::{debug, error, info, init_logging, Level};
-use kinode_process_lib::{
-    await_message, call_init, http, http::server::HttpServerRequest, last_blob, our, vfs, Address,
-=======
-use crate::hyperware::process::wifenote::{
-    Folder, Note, Request as NoteRequest, Response as NoteResponse,
 };
 use hyperware_process_lib::logging::{debug, error, info, init_logging, Level};
 use hyperware_process_lib::{
-    await_message, call_init, http, http::server::HttpServerRequest, last_blob, vfs, Address,
->>>>>>> 920100e6
+    await_message, call_init, http, http::server::HttpServerRequest, last_blob, our, vfs, Address,
     LazyLoadBlob, Message, Response,
 };
 
